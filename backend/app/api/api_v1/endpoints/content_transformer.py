from fastapi import APIRouter, HTTPException, Depends, status, Query
from typing import Optional
import logging
import google.generativeai as genai
from datetime import datetime
from app.core.config import settings
from app.core.mongodb import get_database
# Visual cues are text-based, no service needed
from app.schemas.content_transformer import (
    ContentTransformerRequest,
    ContentTransformerResponse,
    ContentTransformerError
)

logger = logging.getLogger(__name__)

router = APIRouter()

# Configure Google Generative AI
if settings.google_api_key:
    genai.configure(api_key=settings.google_api_key)
    model = genai.GenerativeModel('gemini-1.5-flash')
else:
    model = None
    logger.warning("Google API key not configured")

@router.post(
    "/transform",
    response_model=ContentTransformerResponse,
    status_code=status.HTTP_200_OK,
    summary="Transform Content",
    description="Transform content into storytelling, visual_cue, and summary modes based on domain and hobby.",
    responses={
        200: {
            "description": "Content transformed successfully",
            "model": ContentTransformerResponse
        },
        400: {
            "description": "Bad request - invalid input",
            "model": ContentTransformerError
        },
        500: {
            "description": "Internal server error"
        }
    }
)
async def transform_content(request: ContentTransformerRequest, db=Depends(get_database)):
    """
    Transform content based on the selected style, domain, and hobby, then save to database.
    
    - **assetCode**: Asset code identifier
    - **style**: Transformation style (storytelling, visual_cue, or summary)
    - **content**: Raw content to transform (lecture, case study, or concept)
    - **domain**: Domain context (e.g., Business, Engineering, Medicine, Education)
    - **hobby**: Hobby context (e.g., Movies, Cricket, Gaming, Music)
    
    Returns transformed content and saves it to the transformed-assets collection.
    """
    try:
        logger.info(f"Transforming content for assetCode: {request.assetCode}, style: {request.style}, domain: {request.domain}, hobby: {request.hobby}")
        
        if not model:
            raise HTTPException(
                status_code=status.HTTP_500_INTERNAL_SERVER_ERROR,
                detail="Google Generative AI not configured. Please check API key."
            )
        
        # Create style-specific prompts
        style_prompts = {
            "storytelling": """
### Storytelling Mode:
- Convert the given content into a short storytelling analogy.
- Make it relevant to the given domain and hobby.
- Use simple, engaging language.
- Create a narrative that helps explain the concept through a relatable story.
""",
          "visual_cue": """
### Visual Cue Mode:
- Convert the content into simple, symbolic visual representations (emoji flows, ASCII diagrams, metaphors).
- Focus on clarity, simplicity, and instant understanding at a glance.
- Provide 3–4 different cues for the same concept.
- Each visual cue must connect the concept to the user's domain and hobby.
- Use emojis, arrows, or short symbolic flows instead of long text.
- Keep it fun, relatable, and visually intuitive.

Format your response as:
VISUAL CUE 1: [Emoji flow or diagram]
VISUAL CUE 2: [Emoji flow or diagram]
VISUAL CUE 3: [Emoji flow or diagram]
VISUAL CUE 4: [Optional extra if needed]
""",
            "summary": """
### Summary Mode:
- Generate a concise summary of the content.
- Keep it framed in the context of the given domain and hobby.
- Make it clear, informative, and easy to understand.
- Use analogies from the hobby to explain domain concepts.
""",
            "original": """
### Original Mode:
- Return the content as-is without any transformation.
- This is the original learning material in its basic form.
- No domain or hobby contextualization needed.
"""
        }
        
<<<<<<< HEAD
            # Create domain-specific context based on predefined categories
            domain_contexts = {
                "engineering-student": "Use examples in circuits, code snippets, algorithms, and technical implementations",
                "medical-student": "Use case studies in healthcare, patient scenarios, medical procedures, and clinical examples", 
                "business-student": "Use marketing examples, finance scenarios, business strategies, and corporate case studies",
                "teacher-trainer": "Use classroom storytelling, pedagogy techniques, educational methods, and teaching scenarios",
                "working-professional": "Use real-world workplace analogies, professional scenarios, industry examples, and practical applications"
            }
            
            domain_context = domain_contexts.get(request.domain, f"Use examples relevant to {request.domain}")
            
            # Add keywords context if provided
            keywords_context = f"\nAdditional guidance: {request.keywords}" if request.keywords else ""
            
            # Create the AI prompt based on selected style
            prompt = f"""You are an AI content transformer. 
You will receive inputs for content transformation based on specific learner profiles.

Domain Context: {domain_context}
Hobby Context: Connect concepts to {request.hobby} for better relatability{keywords_context}
=======
        # Handle original style without AI transformation
        if request.style == "original":
            output = request.content
        else:
            # Create the AI prompt based on selected style
            prompt = f"""You are an AI content transformer. 
You will receive four inputs:
1. Style (storytelling, visual_cue, or summary)
2. Content (raw lecture, case study, or concept)
3. Domain (e.g., Business, Engineering, Medicine, Education, etc.)
4. Hobby (e.g., Movies, Cricket, Gaming, Music, etc.)
>>>>>>> 25e65b2c

Your task is to generate content in the specified style:

{style_prompts[request.style]}

### Domain-Specific Examples:

**For engineering-student:** Use circuit diagrams, code examples, algorithm explanations
**For medical-student:** Use patient cases, diagnostic scenarios, treatment procedures  
**For business-student:** Use market analysis, financial models, strategic planning
**For teacher-trainer:** Use classroom analogies, learning techniques, educational frameworks
**For working-professional:** Use workplace situations, project management, industry practices

### Example for {request.style.title()} Mode:

**Content:** "Neural networks learn patterns from data."
**Domain:** engineering-student  
**Hobby:** Cricket

**Storytelling Mode Example:** 
"Imagine writing a machine learning algorithm that analyzes cricket player performance data - just like how you'd code a neural network that processes input data through layers of nodes, learning patterns to predict the best batting order for the next match."

**Visual Cue Mode Example:** 
VISUAL CUE 1: 💻📊➡️🧠➡️🏏 (Code processing data → Neural Network → Cricket prediction)
VISUAL CUE 2: ```python\nmodel.fit(cricket_data)``` ➡️ 🎯 (Training code → Accurate predictions)
VISUAL CUE 3: Input Layer ➡️ Hidden Layers ➡️ Output = Best Team (Network architecture)
VISUAL CUE 4: for epoch in range(100): train() ➡️ 🏆 (Training loop → Victory)

**Summary Mode Example:** 
"Neural networks are like coding a smart cricket analytics program - they process data through multiple layers (like nested functions) to learn patterns and make predictions about player performance."

---

Now transform this content for {request.domain} who loves {request.hobby}:

**Style:** {request.style}
**Content:** "{request.content}"
**Domain:** {request.domain} - {domain_context}
**Hobby:** {request.hobby}{keywords_context}

Please provide ONLY the {request.style} output without any formatting or labels:"""

            # Generate response using Google Generative AI
            response = model.generate_content(prompt)
            
            if not response.text:
                raise HTTPException(
                    status_code=status.HTTP_500_INTERNAL_SERVER_ERROR,
                    detail="Failed to generate content transformation"
                )
            
            # Parse the response - since we asked for only the output, use it directly
            output = response.text.strip()
        
        # Clean up any unwanted formatting
        if output.startswith('"') and output.endswith('"'):
            output = output[1:-1]
        
        # Visual cues are text-based, no image generation needed
        visual_cue_data = None
        
        # Prepare data for insertion into assets collection
        # content field stores the generated content (not original)
        from bson import ObjectId
        
        # Convert assetCode to ObjectId if it's a valid ObjectId string
        try:
            code_as_objectid = ObjectId(request.assetCode)
        except Exception:
            # If not a valid ObjectId, keep as string
            code_as_objectid = request.assetCode
        
        asset_data = {
            "code": code_as_objectid,
            "content": output,  # Generated content goes in content field
            "style": request.style,
            "domain": request.domain,
            "hobby": request.hobby,
            "created_at": datetime.utcnow()
        }
        
        # Visual cues are text-based only, no image data to add
        
        # Insert into MongoDB assets collection only
        asset_result = await db["assets"].insert_one(asset_data)
        
        if not asset_result.inserted_id:
            logger.error("Failed to insert data into assets collection")
            raise HTTPException(
                status_code=status.HTTP_500_INTERNAL_SERVER_ERROR,
                detail="Failed to save data to database"
            )
        
        logger.info(f"Successfully transformed and saved content for assetCode: {request.assetCode}, style: {request.style}")
        logger.info(f"Asset ID: {asset_result.inserted_id}")
        
        return ContentTransformerResponse(
            id=str(asset_result.inserted_id),
            assetCode=request.assetCode,
            style=request.style,
            output=output,
            original_content="",  # Not storing original content anymore
            domain=request.domain,
            hobby=request.hobby,
            created_at=asset_data["created_at"].isoformat()
        )
        
    except HTTPException:
        raise
    except Exception as e:
        logger.error(f"Error transforming content: {str(e)}")
        raise HTTPException(
            status_code=status.HTTP_500_INTERNAL_SERVER_ERROR,
            detail=f"Failed to transform content: {str(e)}"
        )

@router.get(
    "/get-or-generate",
    response_model=ContentTransformerResponse,
    summary="Get or Generate Transformed Content",
    description="Check if transformed content exists for the combination (assetCode, style, domain, hobby). If exists, return it; otherwise generate and save new content."
)
async def get_or_generate_content(
    assetCode: str,
    style: str,
    content: str,
    domain: str,
    hobby: str,
    db=Depends(get_database)
):
    """
    Get existing transformed content or generate new content if not found.
    
    - **assetCode**: Asset code identifier
    - **style**: Transformation style (storytelling, visual_cue, or summary)
    - **content**: Raw content to transform (used only if generating new content)
    - **domain**: Domain context
    - **hobby**: Hobby context
    
    Returns existing content if found, otherwise generates and saves new content.
    """
    try:
        logger.info(f"Checking for existing content: assetCode={assetCode}, style={style}, domain={domain}, hobby={hobby}")
        
        # Check if record already exists with the same combination
        from bson import ObjectId
        
        # Try to convert assetCode to ObjectId for search
        try:
            search_code = ObjectId(assetCode)
        except Exception:
            # If not a valid ObjectId, search as string
            search_code = assetCode
        
        existing_record = await db["transformed-assets"].find_one({
            "assetCode": search_code,
            "style": style,
            "domain": domain,
            "hobby": hobby
        })
        
        if existing_record:
            # Record exists, return it
            logger.info(f"Found existing record for assetCode: {assetCode}")
            existing_record["id"] = str(existing_record["_id"])
            del existing_record["_id"]
            
            return ContentTransformerResponse(
                id=existing_record["id"],
                assetCode=existing_record["assetCode"],
                style=existing_record["style"],
                output=existing_record["content"],
                original_content=existing_record["original_content"],
                domain=existing_record["domain"],
                hobby=existing_record["hobby"],
                created_at=existing_record["created_at"].isoformat()
            )
        
        # Record doesn't exist, generate new content
        logger.info(f"No existing record found, generating new content for assetCode: {assetCode}")
        
        if not model:
            raise HTTPException(
                status_code=status.HTTP_500_INTERNAL_SERVER_ERROR,
                detail="Google Generative AI not configured. Please check API key."
            )
        
        # Create style-specific prompts
        style_prompts = {
            "storytelling": """
### Storytelling Mode:
- Convert the given content into a short storytelling analogy.
- Make it relevant to the given domain and hobby.
- Use simple, engaging language.
- Create a narrative that helps explain the concept through a relatable story.
""",
            "visual_cue": """
### Visual Cue Mode:
- Convert the content into simple, symbolic visual representations (emoji flows, ASCII diagrams, metaphors).
- Focus on clarity, simplicity, and instant understanding at a glance.
- Provide 3–4 different cues for the same concept.
- Each visual cue must connect the concept to the user's domain and hobby.
- Use emojis, arrows, or short symbolic flows instead of long text.
- Keep it fun, relatable, and visually intuitive.

Format your response as:
VISUAL CUE 1: [Emoji flow or diagram]
VISUAL CUE 2: [Emoji flow or diagram]
VISUAL CUE 3: [Emoji flow or diagram]
VISUAL CUE 4: [Optional extra if needed]
""",
            "summary": """
### Summary Mode:
- Generate a concise summary of the content.
- Keep it framed in the context of the given domain and hobby.
- Make it clear, informative, and easy to understand.
- Use analogies from the hobby to explain domain concepts.
"""
        }
        
        # Create the AI prompt based on selected style
        prompt = f"""You are an AI content transformer. 
You will receive four inputs:
1. Style (storytelling, visual_cue, or summary)
2. Content (raw lecture, case study, or concept)
3. Domain (e.g., Business, Engineering, Medicine, Education, etc.)
4. Hobby (e.g., Movies, Cricket, Gaming, Music, etc.)

Your task is to generate content in the specified style:

{style_prompts.get(style, style_prompts["summary"])}

### Examples for {style.title()} Mode:

**Content:** "Neural networks learn patterns from data."
**Domain:** Business
**Hobby:** Cricket

**Storytelling Mode Example:** 
"Imagine a cricket coach who studies thousands of player stats (data) to predict the best batting order. That's how neural networks learn patterns to make predictions."

**Visual Cue Mode Example:** 
VISUAL CUE 1: 🏏📊➡️🧠➡️🎯 (Cricket data → Neural Network → Target prediction)
VISUAL CUE 2: 📈📋➡️🤖➡️💼 (Business charts → AI brain → Better decisions)  
VISUAL CUE 3: Data ➡️ NN ➡️ Pattern ➡️ 🏆 (Linear flow to success)
VISUAL CUE 4: 🧠=🏏coach (Neural Network equals cricket coach analogy)

**Summary Mode Example:** 
"Neural networks are like a cricket coach for business — analyzing tons of data to spot patterns and make smarter predictions."

---

Now transform this content in {style} style:

**Style:** {style}
**Content:** "{content}"
**Domain:** {domain}
**Hobby:** {hobby}

Please provide ONLY the {style} output without any formatting or labels:"""

        # Generate response using Google Generative AI
        response = model.generate_content(prompt)
        
        if not response.text:
            raise HTTPException(
                status_code=status.HTTP_500_INTERNAL_SERVER_ERROR,
                detail="Failed to generate content transformation"
            )
        
        # Parse the response
        output = response.text.strip()
        
        # Clean up any unwanted formatting
        if output.startswith('"') and output.endswith('"'):
            output = output[1:-1]
        
        # Prepare data for insertion into transformed-assets collection
        from bson import ObjectId
        
        # Convert assetCode to ObjectId if it's a valid ObjectId string
        try:
            code_as_objectid = ObjectId(assetCode)
        except Exception:
            # If not a valid ObjectId, keep as string
            code_as_objectid = assetCode
        
        transformed_asset = {
            "assetCode": code_as_objectid,
            "style": style,
            "content": output,
            "original_content": content,
            "domain": domain,
            "hobby": hobby,
            "created_at": datetime.utcnow()
        }
        
        # Insert into MongoDB transformed-assets collection
        result = await db["transformed-assets"].insert_one(transformed_asset)
        
        if not result.inserted_id:
            logger.error("Failed to insert transformed content into database")
            raise HTTPException(
                status_code=status.HTTP_500_INTERNAL_SERVER_ERROR,
                detail="Failed to save transformed content to database"
            )
        
        logger.info(f"Successfully generated and saved new content for assetCode: {assetCode}")
        
        return ContentTransformerResponse(
            id=str(result.inserted_id),
            assetCode=assetCode,
            style=style,
            output=output,
            original_content=content,
            domain=domain,
            hobby=hobby,
            created_at=transformed_asset["created_at"].isoformat()
        )
        
    except HTTPException:
        raise
    except Exception as e:
        logger.error(f"Error in get_or_generate_content: {str(e)}")
        raise HTTPException(
            status_code=status.HTTP_500_INTERNAL_SERVER_ERROR,
            detail=f"Failed to get or generate content: {str(e)}"
        )

@router.get(
    "/assets/{asset_code}",
    summary="Get Transformed Assets by Asset Code",
    description="Retrieve all transformed assets for a specific asset code."
)
async def get_transformed_assets(asset_code: str, db=Depends(get_database)):
    """Get all transformed assets for a specific asset code"""
    try:
        logger.info(f"Fetching transformed assets for asset code: {asset_code}")
        
        # Find all transformed assets for the given asset code
        assets_cursor = db["transformed-assets"].find({"assetCode": asset_code})
        assets = await assets_cursor.to_list(length=None)
        
        # Convert MongoDB ObjectIds to strings
        for asset in assets:
            asset["id"] = str(asset["_id"])
            del asset["_id"]
            if "created_at" in asset and hasattr(asset["created_at"], 'isoformat'):
                asset["created_at"] = asset["created_at"].isoformat()
        
        logger.info(f"Found {len(assets)} transformed assets for asset code: {asset_code}")
        return {
            "assetCode": asset_code,
            "count": len(assets),
            "assets": assets
        }
        
    except Exception as e:
        logger.error(f"Error fetching transformed assets: {str(e)}")
        raise HTTPException(
            status_code=status.HTTP_500_INTERNAL_SERVER_ERROR,
            detail=f"Failed to fetch transformed assets: {str(e)}"
        )

@router.get(
    "/assets-collection",
    summary="Get All Assets from Assets Collection",
    description="Retrieve all assets from the assets collection."
)
async def get_all_assets(db=Depends(get_database)):
    """Get all assets from assets collection"""
    try:
        logger.info("Fetching all assets from assets collection")
        
        # Find all assets
        assets_cursor = db["assets"].find({})
        assets = await assets_cursor.to_list(length=None)
        
        # Convert MongoDB ObjectIds to strings and handle all fields properly
        for asset in assets:
            if "_id" in asset:
                asset["id"] = str(asset["_id"])
                del asset["_id"]
            if "created_at" in asset and hasattr(asset["created_at"], 'isoformat'):
                asset["created_at"] = asset["created_at"].isoformat()
            
            # Convert any ObjectId fields to strings
            for key, value in list(asset.items()):
                if hasattr(value, 'generation_time'):  # Check if it's an ObjectId
                    asset[key] = str(value)
        
        logger.info(f"Found {len(assets)} total assets")
        return {
            "count": len(assets),
            "assets": assets
        }
        
    except Exception as e:
        logger.error(f"Error fetching all assets: {str(e)}")
        raise HTTPException(
            status_code=status.HTTP_500_INTERNAL_SERVER_ERROR,
            detail=f"Failed to fetch assets: {str(e)}"
        )

@router.get(
    "/assets",
    summary="Get All Transformed Assets",
    description="Retrieve all transformed assets from the database."
)
async def get_all_transformed_assets(db=Depends(get_database)):
    """Get all transformed assets"""
    try:
        logger.info("Fetching all transformed assets")
        
        # Find all transformed assets
        assets_cursor = db["transformed-assets"].find({})
        assets = await assets_cursor.to_list(length=None)
        
        # Convert MongoDB ObjectIds to strings
        for asset in assets:
            asset["id"] = str(asset["_id"])
            del asset["_id"]
            if "created_at" in asset and hasattr(asset["created_at"], 'isoformat'):
                asset["created_at"] = asset["created_at"].isoformat()
        
        logger.info(f"Found {len(assets)} total transformed assets")
        return {
            "count": len(assets),
            "assets": assets
        }
        
    except Exception as e:
        logger.error(f"Error fetching all transformed assets: {str(e)}")
        raise HTTPException(
            status_code=status.HTTP_500_INTERNAL_SERVER_ERROR,
            detail=f"Failed to fetch transformed assets: {str(e)}"
        )


@router.get(
    "/getAsset",
    summary="Get Asset with Default Original Fallback", 
    description="Get asset by code, domain, hobby, and style. Automatically returns original style for the asset code if specific combination not found."
)
async def get_asset(
    code: str,
    domain: str,
    hobby: str,
    style: str,
    db=Depends(get_database)
):
    """
    Get asset with specific combination, automatically returns original style if not found.
    
    - **code**: Asset code identifier
    - **domain**: Domain context (e.g., medical, engineering student)  
    - **hobby**: Hobby context (e.g., movies, gaming, cricket)
    - **style**: Transformation style (visual_cue, storytelling, summary)
    
    Returns the matching asset or automatically returns the original style record for the given asset code.
    """
    try:
        from bson import ObjectId
        
        logger.info(f"Searching for asset: code={code}, domain={domain}, hobby={hobby}, style={style}")
        
        # Try to convert code to ObjectId for search
        search_conditions = []
        
        # Add both ObjectId and string versions of the code to search
        try:
            code_as_objectid = ObjectId(code)
            search_conditions.extend([
                {"code": code_as_objectid},
                {"code": code}
            ])
        except Exception:
            # If not a valid ObjectId, search as string only
            search_conditions.append({"code": code})
        
        # First, try to find exact match with domain, hobby, and style
        for search_condition in search_conditions:
            exact_match = await db["assets"].find_one({
                **search_condition,
                "domain": domain,
                "hobby": hobby,
                "style": style
            })
            
            if exact_match:
                logger.info(f"Found exact match for code={code}, style={style}")
                # Convert ObjectId fields to strings for JSON response
                exact_match["id"] = str(exact_match["_id"])
                del exact_match["_id"]
                if "code" in exact_match and hasattr(exact_match["code"], 'generation_time'):
                    exact_match["code"] = str(exact_match["code"])
                if "created_at" in exact_match and hasattr(exact_match["created_at"], 'isoformat'):
                    exact_match["created_at"] = exact_match["created_at"].isoformat()
                
                return {
                    "found": True,
                    "match_type": "exact",
                    "asset": exact_match
                }
        
        # If no exact match found, always try to find original style record for the given asset code
        logger.info(f"No exact match found, searching for original style: code={code}, style=original")
        
        for search_condition in search_conditions:
            fallback_match = await db["assets"].find_one({
                **search_condition,
                "style": "original"
            })
            
            if fallback_match:
                logger.info(f"Found original style record for code={code}")
                
                # If the requested style is 'original', return the original content
                if style == "original":
                    # Convert ObjectId fields to strings for JSON response
                    fallback_match["id"] = str(fallback_match["_id"])
                    del fallback_match["_id"]
                    if "code" in fallback_match and hasattr(fallback_match["code"], 'generation_time'):
                        fallback_match["code"] = str(fallback_match["code"])
                    if "created_at" in fallback_match and hasattr(fallback_match["created_at"], 'isoformat'):
                        fallback_match["created_at"] = fallback_match["created_at"].isoformat()
                    
                    return {
                        "found": True,
                        "match_type": "default_original",
                        "asset": fallback_match,
                        "note": f"Original style found for asset code '{code}'."
                    }
                
                # If we have original content but need a different style, generate new content
                try:
                    logger.info(f"Generating new {style} content for code={code} using original content")
                    
                    # Use original content to generate new style
                    original_content = fallback_match.get("content", "")
                    
                    if not original_content:
                        raise ValueError("Original content is empty")
                    
                    # Generate new content using AI
                    if style == "original":
                        output = original_content
                    else:
                        # Style-specific prompts
                        style_prompts = {
                            "storytelling": """
### Storytelling Mode:
- Convert the given content into a short storytelling analogy.
- Make it relevant to the given domain and hobby.
- Use simple, engaging language.
- Create a narrative that helps explain the concept.
""",
                            "visual_cue": """
### Visual Cue Mode - Visual Instructions:
- Create text-based visual cues that explain the content.
- Use emojis, arrows (➡️), and symbolic representations.
- Provide 3-4 different visual cue formats.
- Make it hobby and domain relevant.
- Focus on visual learning through text symbols.
""",
                            "summary": """
### Summary Mode:
- Generate a concise summary of the content.
- Make it clear, informative, and easy to understand.
- Use analogies from the hobby to explain domain concepts.
"""
                        }
                        
                        # Create domain-specific context
                        domain_contexts = {
                            "engineering-student": "Use examples in circuits, code snippets, algorithms, and technical implementations",
                            "medical-student": "Use case studies in healthcare, patient scenarios, medical procedures, and clinical examples", 
                            "business-student": "Use marketing examples, finance scenarios, business strategies, and corporate case studies",
                            "teacher-trainer": "Use classroom storytelling, pedagogy techniques, educational methods, and teaching scenarios",
                            "working-professional": "Use real-world workplace analogies, professional scenarios, industry examples, and practical applications"
                        }
                        
                        domain_context = domain_contexts.get(domain, f"Use examples relevant to {domain}")
                        
                        # Create the AI prompt
                        prompt = f"""You are an AI content transformer. 
You will receive inputs for content transformation based on specific learner profiles.

Domain Context: {domain_context}
Hobby Context: Connect concepts to {hobby} for better relatability

Your task is to generate content in the specified style:

{style_prompts[style]}

Now transform this content for {domain} who loves {hobby}:

**Style:** {style}
**Content:** "{original_content}"
**Domain:** {domain} - {domain_context}
**Hobby:** {hobby}

Please provide ONLY the {style} output without any formatting or labels:"""

                        # Generate response using Google Generative AI
                        response = model.generate_content(prompt)
                        
                        if not response.text:
                            raise ValueError("AI failed to generate content")
                        
                        output = response.text.strip()
                        
                        # Clean up any unwanted formatting
                        if output.startswith('"') and output.endswith('"'):
                            output = output[1:-1]
                    
                    # Insert the new generated content into assets collection
                    try:
                        code_as_objectid = ObjectId(code)
                    except Exception:
                        code_as_objectid = code
                        
                    new_asset_data = {
                        "code": code_as_objectid,
                        "content": output,
                        "style": style,
                        "domain": domain,
                        "hobby": hobby,
                        "created_at": datetime.utcnow(),
                        "updated_at": datetime.utcnow(),
                        "status": "not-started"
                    }
                    
                    result = await db["assets"].insert_one(new_asset_data)
                    new_asset_data["id"] = str(result.inserted_id)
                    new_asset_data["code"] = str(new_asset_data["code"])
                    if "created_at" in new_asset_data and hasattr(new_asset_data["created_at"], 'isoformat'):
                        new_asset_data["created_at"] = new_asset_data["created_at"].isoformat()
                    if "updated_at" in new_asset_data and hasattr(new_asset_data["updated_at"], 'isoformat'):
                        new_asset_data["updated_at"] = new_asset_data["updated_at"].isoformat()
                    
                    logger.info(f"Successfully generated and inserted new {style} content for code={code}")
                    
                    return {
                        "found": True,
                        "match_type": "generated",
                        "asset": new_asset_data,
                        "note": f"Generated new {style} content for asset code '{code}' using original content and inserted into database."
                    }
                    
                except Exception as gen_error:
                    logger.error(f"Failed to generate content: {str(gen_error)}")
                    # If generation fails, return original as fallback
                    fallback_match["id"] = str(fallback_match["_id"])
                    del fallback_match["_id"]
                    if "code" in fallback_match and hasattr(fallback_match["code"], 'generation_time'):
                        fallback_match["code"] = str(fallback_match["code"])
                    if "created_at" in fallback_match and hasattr(fallback_match["created_at"], 'isoformat'):
                        fallback_match["created_at"] = fallback_match["created_at"].isoformat()
                    
                    return {
                        "found": True,
                        "match_type": "fallback_original",
                        "asset": fallback_match,
                        "note": f"Content generation failed, returning original style for asset code '{code}'. Error: {str(gen_error)}"
                    }
        
        # No match found at all (neither specific combination nor original style)
        logger.info(f"No asset found for code={code} (neither specific combination nor original style)")
        return {
            "found": False,
            "match_type": "none",
            "asset": None,
            "message": f"No asset found with code='{code}'. Neither the specific combination (domain='{domain}', hobby='{hobby}', style='{style}') nor the default original style exists."
        }
        
    except Exception as e:
        logger.error(f"Error in get_asset: {str(e)}")
        raise HTTPException(
            status_code=status.HTTP_500_INTERNAL_SERVER_ERROR,
            detail=f"Failed to retrieve asset: {str(e)}"
        )

@router.put(
    "/updateAsset",
    summary="Update User Asset Status",
    description="Update the status of an asset for a specific user in a course."
)
async def update_asset(
    course: str = Query(..., description="Course code identifier"),
    asset: str = Query(..., description="Asset code identifier"),
    user: str = Query(..., description="User ID"),
    asset_status: str = Query(..., alias="status", description="Asset status ('not-started', 'in-progress', 'completed')"),
    progress: Optional[int] = Query(None, ge=0, le=100, description="Progress percentage (0-100)"),
    db=Depends(get_database)
):
    """
    Update user asset status in the userassetstatus collection.
    
    - **course**: Course code identifier
    - **asset**: Asset code identifier  
    - **user**: User ID
    - **status**: New status for the asset ('not-started', 'in-progress', 'completed')
    - **progress**: Optional progress percentage (0-100)
    
    Updates or creates a record in the userassetstatus collection for the specific user, course, and asset combination.
    """
    try:
        from bson import ObjectId
        from datetime import datetime
        from app.schemas.user_asset_status import AssetStatus

        # Validate status values
        try:
            status_enum = AssetStatus(asset_status)
        except ValueError:
            valid_statuses = [s.value for s in AssetStatus]
            raise HTTPException(
                status_code=status.HTTP_400_BAD_REQUEST,
                detail=f"Invalid status '{asset_status}'. Valid statuses are: {', '.join(valid_statuses)}"
            )

        logger.info(f"Updating user asset status: course={course}, asset={asset}, user={user}, status={asset_status}")

        # Create the search condition
        search_condition = {
            "course": course,
            "asset": asset,
            "user": user
        }

        # Prepare update data
        update_data = {
            "status": asset_status,
            "updated_at": datetime.utcnow(),
            "last_accessed": datetime.utcnow()
        }

        # Add progress if provided
        if progress is not None:
            update_data["progress"] = progress

        # Try to update existing record first
        update_result = await db["userassetstatus"].update_one(
            search_condition,
            {"$set": update_data}
        )

        if update_result.matched_count > 0:
            # Record was updated
            logger.info(f"Updated existing user asset status record")
            
            # Get the updated record
            updated_record = await db["userassetstatus"].find_one(search_condition)
            
            if updated_record:
                # Convert ObjectId to string for JSON response
                updated_record["id"] = str(updated_record["_id"])
                del updated_record["_id"]
                
                # Convert any other ObjectId fields to strings
                for key, value in list(updated_record.items()):
                    if hasattr(value, 'generation_time'):  # Check if it's an ObjectId
                        updated_record[key] = str(value)
                
                # Convert datetime fields to ISO format
                for field in ["created_at", "updated_at", "last_accessed"]:
                    if field in updated_record and hasattr(updated_record[field], 'isoformat'):
                        updated_record[field] = updated_record[field].isoformat()

                return {
                    "success": True,
                    "action": "updated",
                    "message": f"Successfully updated user asset status",
                    "course": course,
                    "asset": asset,
                    "user": user,
                    "newStatus": asset_status,
                    "progress": progress,
                    "record": updated_record,
                    "timestamp": datetime.utcnow().isoformat()
                }
        else:
            # No existing record found, create a new one
            logger.info(f"Creating new user asset status record")
            
            new_record_data = {
                **search_condition,
                **update_data,
                "created_at": datetime.utcnow(),
                "progress": progress if progress is not None else 0
            }

            insert_result = await db["userassetstatus"].insert_one(new_record_data)
            
            if insert_result.inserted_id:
                new_record_data["id"] = str(insert_result.inserted_id)
                
                # Convert any ObjectId fields to strings
                for key, value in list(new_record_data.items()):
                    if hasattr(value, 'generation_time'):  # Check if it's an ObjectId
                        new_record_data[key] = str(value)
                
                # Convert datetime fields to ISO format
                for field in ["created_at", "updated_at", "last_accessed"]:
                    if field in new_record_data and hasattr(new_record_data[field], 'isoformat'):
                        new_record_data[field] = new_record_data[field].isoformat()

                return {
                    "success": True,
                    "action": "created",
                    "message": f"Successfully created new user asset status record",
                    "course": course,
                    "asset": asset,
                    "user": user,
                    "newStatus": asset_status,
                    "progress": progress,
                    "record": new_record_data,
                    "timestamp": datetime.utcnow().isoformat()
                }
            else:
                raise HTTPException(
                    status_code=status.HTTP_500_INTERNAL_SERVER_ERROR,
                    detail="Failed to create user asset status record"
                )

    except HTTPException:
        raise
    except Exception as e:
        logger.error(f"Error updating user asset status: {str(e)}")
        raise HTTPException(
            status_code=status.HTTP_500_INTERNAL_SERVER_ERROR,
            detail=f"Failed to update user asset status: {str(e)}"
        )

@router.get(
    "/health",
    summary="Content Transformer Health Check",
    description="Health check endpoint for the content transformer service."
)
async def health_check():
    """Health check for content transformer service"""
    try:
        api_status = "configured" if settings.google_api_key else "not configured"
        model_status = "available" if model else "unavailable"
        
        return {
            "status": "healthy",
            "service": "content_transformer",
            "google_api": api_status,
            "model": model_status
        }
    except Exception as e:
        logger.error(f"Health check failed: {str(e)}")
        raise HTTPException(
            status_code=status.HTTP_500_INTERNAL_SERVER_ERROR,
            detail=f"Health check failed: {str(e)}"
        )<|MERGE_RESOLUTION|>--- conflicted
+++ resolved
@@ -104,7 +104,6 @@
 """
         }
         
-<<<<<<< HEAD
             # Create domain-specific context based on predefined categories
             domain_contexts = {
                 "engineering-student": "Use examples in circuits, code snippets, algorithms, and technical implementations",
@@ -125,19 +124,6 @@
 
 Domain Context: {domain_context}
 Hobby Context: Connect concepts to {request.hobby} for better relatability{keywords_context}
-=======
-        # Handle original style without AI transformation
-        if request.style == "original":
-            output = request.content
-        else:
-            # Create the AI prompt based on selected style
-            prompt = f"""You are an AI content transformer. 
-You will receive four inputs:
-1. Style (storytelling, visual_cue, or summary)
-2. Content (raw lecture, case study, or concept)
-3. Domain (e.g., Business, Engineering, Medicine, Education, etc.)
-4. Hobby (e.g., Movies, Cricket, Gaming, Music, etc.)
->>>>>>> 25e65b2c
 
 Your task is to generate content in the specified style:
 
